package postgres

import (
	"context"
	"fmt"
	"net"
	"net/url"
	"time"

	"github.com/jackc/pgx/v5/pgxpool"
)

const (
	SELF_NAME        = "postgres"
	default_port     = 5432
	default_host     = "127.0.0.1"
	default_user     = "postgres"
	default_database = "postgres"
	disable_ssl_mode = "disable"
)

type Pool struct {
	*pgxpool.Pool
}

// Function for passing connection parameters
type Option func(option *options) error

type options struct {
	host                  *net.IP
	port                  *int
	database              *string
	user                  *string
	pass                  *string
	sslmode               *string
	maxconns              *int
	minconns              *int
	maxconnlifetime       *time.Duration
	maxconnidletime       *time.Duration
	healthcheckperiod     *time.Duration
	maxconnlifetimejitter *time.Duration
}

<<<<<<< HEAD
var ErrNoRows error = pgx.ErrNoRows

// Структура со встроенным пулом соединений
type Pool struct {
	*pgxpool.Pool
}

=======
>>>>>>> 8fa5a753
// Creates a new connection pool with parameters. If no parameters are passed, the default settings will be applied. Immediately after connection, a ping is carried out for verification.
func New(ctx context.Context, opts ...Option) (*Pool, error) {
	var opt options
	for _, option := range opts {
		if err := option(&opt); err != nil {
			return nil, err
		}
	}

	if opt.host == nil {
		ip := new(net.IP)
		if err := ip.UnmarshalText([]byte(default_host)); err != nil {
			return nil, err
		}
		opt.host = ip
	}

	var port int
	if opt.port == nil {
		port = default_port
	} else {
		port = *opt.port
	}
	var database string
	if opt.database == nil {
		database = default_database
	} else {
		database = *opt.database
	}
	var user string
	if opt.user == nil {
		user = default_user
	} else {
		user = *opt.user
	}
	var pass string
	if opt.pass == nil {
		pass = ""
	} else {
		pass = *opt.pass
	}

	val := url.Values{}
	if opt.sslmode != nil {
		val.Set("sslmode", *opt.sslmode)
	}

	url := &url.URL{
		Scheme:   SELF_NAME,
		Host:     fmt.Sprintf("%s:%d", *opt.host, port),
		Path:     database,
		User:     url.UserPassword(user, pass),
		RawQuery: val.Encode(),
	}

	conCfg, err := pgxpool.ParseConfig(url.String())
	if err != nil {
		return nil, err
	}
	if opt.maxconns != nil && *opt.maxconns != 0 {
		conCfg.MaxConns = int32(*opt.maxconns)
	}
	if opt.minconns != nil && *opt.minconns != 0 {
		conCfg.MinConns = int32(*opt.minconns)
	}
	if opt.maxconnlifetime != nil && *opt.maxconnlifetime != 0 {
		conCfg.MaxConnLifetime = *opt.maxconnlifetime
	}
	if opt.maxconnidletime != nil {
		conCfg.MaxConnIdleTime = *opt.maxconnidletime
	}
	if opt.healthcheckperiod != nil {
		conCfg.HealthCheckPeriod = *opt.healthcheckperiod
	}
	if opt.maxconnlifetimejitter != nil {
		conCfg.MaxConnLifetimeJitter = *opt.maxconnlifetimejitter
	}

	pool, err := pgxpool.NewWithConfig(ctx, conCfg)
	if err != nil {
		return nil, err
	}
	if err := pool.Ping(ctx); err != nil {
		return nil, fmt.Errorf("ping postgres: %s", err)
	}
	return &Pool{pool}, nil
}

// default host=127.0.0.1
func WithHost(host string) Option {
	return func(options *options) error {
		if host == "" || host == "localhost" {
			host = default_host
		}
		ip := new(net.IP)
		if err := ip.UnmarshalText([]byte(host)); err != nil {
			return err
		}
		options.host = ip
		return nil
	}
}

// default port=5432
func WithPort(port int) Option {
	return func(options *options) error {
		switch {
		case port == 0:
			port = default_port
		case port < 0:
			return fmt.Errorf("port cannot be less than zero")
		}
		options.port = &port
		return nil
	}
}

// default database=postgres
func WithDatabase(database string) Option {
	return func(options *options) error {
		if database == "" {
			database = default_database
		}
		options.database = &database
		return nil
	}
}

// default user=postgres
func WithUser(user string) Option {
	return func(options *options) error {
		if user == "" {
			user = default_user
		}
		options.user = &user
		return nil
	}
}

func WithPass(pass string) Option {
	return func(options *options) error {
		options.pass = &pass
		return nil
	}
}

// default ssl_mode=disable
func WithSSLMode(mode string) Option {
	return func(options *options) error {
		if mode == "" {
			mode = disable_ssl_mode
		}
		options.sslmode = &mode
		return nil
	}
}

// MaxConns is the maximum size of the pool. The default is the greater of 4 or runtime.NumCPU().
func WithMaxConns(conns int) Option {
	return func(options *options) error {
		if conns < 0 {
			return fmt.Errorf("max connections cannot be less than zero")
		}
		if conns == 0 {
			options.maxconns = nil
		} else {
			options.maxconns = &conns
		}
		return nil
	}
}

// MinConns is the minimum size of the pool. After connection closes, the pool might dip below MinConns. A low number of MinConns might mean the pool is empty after MaxConnLifetime until the health check has a chance to create new connections.
func WithMinConns(conns int) Option {
	return func(options *options) error {
		if conns < 0 {
			return fmt.Errorf("min connections cannot be less than zero")
		}
		if conns == 0 {
			options.minconns = nil
		} else {
			options.minconns = &conns
		}
		return nil
	}
}

// MaxConnLifetime is the duration since creation after which a connection will be automatically closed.
func WithMaxConnLifeTime(lifetime time.Duration) Option {
	return func(options *options) error {
		if lifetime < 0 {
			return fmt.Errorf("max connection life time cannot be less than zero")
		}
		if lifetime == 0 {
			options.maxconnlifetime = nil
		} else {
			options.maxconnlifetime = &lifetime
		}
		return nil
	}
}

// MaxConnIdleTime is the duration after which an idle connection will be automatically closed by the health check.
func WithMaxConnIdleTime(idletime time.Duration) Option {
	return func(options *options) error {
		if idletime < 0 {
			return fmt.Errorf("max connection idle time cannot be less than zero")
		}
		if idletime == 0 {
			options.maxconnidletime = nil
		} else {
			options.maxconnidletime = &idletime
		}
		return nil
	}
}

// HealthCheckPeriod is the duration between checks of the health of idle connections.
func WithHealthCheckPeriod(period time.Duration) Option {
	return func(options *options) error {
		if period < 0 {
			return fmt.Errorf("health check period cannot be less than zero")
		}
		if period == 0 {
			options.healthcheckperiod = nil
		} else {
			options.healthcheckperiod = &period
		}
		return nil
	}
}

// MaxConnLifetimeJitter is the duration after MaxConnLifetime to randomly decide to close a connection. This helps prevent all connections from being closed at the exact same time, starving the pool.
func WithMaxConnLifeTimeJitter(jitter time.Duration) Option {
	return func(options *options) error {
		if jitter < 0 {
			return fmt.Errorf("max connection life time jitter cannot be less than zero")
		}
		if jitter == 0 {
			options.maxconnlifetimejitter = nil
		} else {
			options.maxconnlifetimejitter = &jitter
		}
		return nil
	}
}
<|MERGE_RESOLUTION|>--- conflicted
+++ resolved
@@ -1,299 +1,292 @@
-package postgres
-
-import (
-	"context"
-	"fmt"
-	"net"
-	"net/url"
-	"time"
-
-	"github.com/jackc/pgx/v5/pgxpool"
-)
-
-const (
-	SELF_NAME        = "postgres"
-	default_port     = 5432
-	default_host     = "127.0.0.1"
-	default_user     = "postgres"
-	default_database = "postgres"
-	disable_ssl_mode = "disable"
-)
-
-type Pool struct {
-	*pgxpool.Pool
-}
-
-// Function for passing connection parameters
-type Option func(option *options) error
-
-type options struct {
-	host                  *net.IP
-	port                  *int
-	database              *string
-	user                  *string
-	pass                  *string
-	sslmode               *string
-	maxconns              *int
-	minconns              *int
-	maxconnlifetime       *time.Duration
-	maxconnidletime       *time.Duration
-	healthcheckperiod     *time.Duration
-	maxconnlifetimejitter *time.Duration
-}
-
-<<<<<<< HEAD
-var ErrNoRows error = pgx.ErrNoRows
-
-// Структура со встроенным пулом соединений
-type Pool struct {
-	*pgxpool.Pool
-}
-
-=======
->>>>>>> 8fa5a753
-// Creates a new connection pool with parameters. If no parameters are passed, the default settings will be applied. Immediately after connection, a ping is carried out for verification.
-func New(ctx context.Context, opts ...Option) (*Pool, error) {
-	var opt options
-	for _, option := range opts {
-		if err := option(&opt); err != nil {
-			return nil, err
-		}
-	}
-
-	if opt.host == nil {
-		ip := new(net.IP)
-		if err := ip.UnmarshalText([]byte(default_host)); err != nil {
-			return nil, err
-		}
-		opt.host = ip
-	}
-
-	var port int
-	if opt.port == nil {
-		port = default_port
-	} else {
-		port = *opt.port
-	}
-	var database string
-	if opt.database == nil {
-		database = default_database
-	} else {
-		database = *opt.database
-	}
-	var user string
-	if opt.user == nil {
-		user = default_user
-	} else {
-		user = *opt.user
-	}
-	var pass string
-	if opt.pass == nil {
-		pass = ""
-	} else {
-		pass = *opt.pass
-	}
-
-	val := url.Values{}
-	if opt.sslmode != nil {
-		val.Set("sslmode", *opt.sslmode)
-	}
-
-	url := &url.URL{
-		Scheme:   SELF_NAME,
-		Host:     fmt.Sprintf("%s:%d", *opt.host, port),
-		Path:     database,
-		User:     url.UserPassword(user, pass),
-		RawQuery: val.Encode(),
-	}
-
-	conCfg, err := pgxpool.ParseConfig(url.String())
-	if err != nil {
-		return nil, err
-	}
-	if opt.maxconns != nil && *opt.maxconns != 0 {
-		conCfg.MaxConns = int32(*opt.maxconns)
-	}
-	if opt.minconns != nil && *opt.minconns != 0 {
-		conCfg.MinConns = int32(*opt.minconns)
-	}
-	if opt.maxconnlifetime != nil && *opt.maxconnlifetime != 0 {
-		conCfg.MaxConnLifetime = *opt.maxconnlifetime
-	}
-	if opt.maxconnidletime != nil {
-		conCfg.MaxConnIdleTime = *opt.maxconnidletime
-	}
-	if opt.healthcheckperiod != nil {
-		conCfg.HealthCheckPeriod = *opt.healthcheckperiod
-	}
-	if opt.maxconnlifetimejitter != nil {
-		conCfg.MaxConnLifetimeJitter = *opt.maxconnlifetimejitter
-	}
-
-	pool, err := pgxpool.NewWithConfig(ctx, conCfg)
-	if err != nil {
-		return nil, err
-	}
-	if err := pool.Ping(ctx); err != nil {
-		return nil, fmt.Errorf("ping postgres: %s", err)
-	}
-	return &Pool{pool}, nil
-}
-
-// default host=127.0.0.1
-func WithHost(host string) Option {
-	return func(options *options) error {
-		if host == "" || host == "localhost" {
-			host = default_host
-		}
-		ip := new(net.IP)
-		if err := ip.UnmarshalText([]byte(host)); err != nil {
-			return err
-		}
-		options.host = ip
-		return nil
-	}
-}
-
-// default port=5432
-func WithPort(port int) Option {
-	return func(options *options) error {
-		switch {
-		case port == 0:
-			port = default_port
-		case port < 0:
-			return fmt.Errorf("port cannot be less than zero")
-		}
-		options.port = &port
-		return nil
-	}
-}
-
-// default database=postgres
-func WithDatabase(database string) Option {
-	return func(options *options) error {
-		if database == "" {
-			database = default_database
-		}
-		options.database = &database
-		return nil
-	}
-}
-
-// default user=postgres
-func WithUser(user string) Option {
-	return func(options *options) error {
-		if user == "" {
-			user = default_user
-		}
-		options.user = &user
-		return nil
-	}
-}
-
-func WithPass(pass string) Option {
-	return func(options *options) error {
-		options.pass = &pass
-		return nil
-	}
-}
-
-// default ssl_mode=disable
-func WithSSLMode(mode string) Option {
-	return func(options *options) error {
-		if mode == "" {
-			mode = disable_ssl_mode
-		}
-		options.sslmode = &mode
-		return nil
-	}
-}
-
-// MaxConns is the maximum size of the pool. The default is the greater of 4 or runtime.NumCPU().
-func WithMaxConns(conns int) Option {
-	return func(options *options) error {
-		if conns < 0 {
-			return fmt.Errorf("max connections cannot be less than zero")
-		}
-		if conns == 0 {
-			options.maxconns = nil
-		} else {
-			options.maxconns = &conns
-		}
-		return nil
-	}
-}
-
-// MinConns is the minimum size of the pool. After connection closes, the pool might dip below MinConns. A low number of MinConns might mean the pool is empty after MaxConnLifetime until the health check has a chance to create new connections.
-func WithMinConns(conns int) Option {
-	return func(options *options) error {
-		if conns < 0 {
-			return fmt.Errorf("min connections cannot be less than zero")
-		}
-		if conns == 0 {
-			options.minconns = nil
-		} else {
-			options.minconns = &conns
-		}
-		return nil
-	}
-}
-
-// MaxConnLifetime is the duration since creation after which a connection will be automatically closed.
-func WithMaxConnLifeTime(lifetime time.Duration) Option {
-	return func(options *options) error {
-		if lifetime < 0 {
-			return fmt.Errorf("max connection life time cannot be less than zero")
-		}
-		if lifetime == 0 {
-			options.maxconnlifetime = nil
-		} else {
-			options.maxconnlifetime = &lifetime
-		}
-		return nil
-	}
-}
-
-// MaxConnIdleTime is the duration after which an idle connection will be automatically closed by the health check.
-func WithMaxConnIdleTime(idletime time.Duration) Option {
-	return func(options *options) error {
-		if idletime < 0 {
-			return fmt.Errorf("max connection idle time cannot be less than zero")
-		}
-		if idletime == 0 {
-			options.maxconnidletime = nil
-		} else {
-			options.maxconnidletime = &idletime
-		}
-		return nil
-	}
-}
-
-// HealthCheckPeriod is the duration between checks of the health of idle connections.
-func WithHealthCheckPeriod(period time.Duration) Option {
-	return func(options *options) error {
-		if period < 0 {
-			return fmt.Errorf("health check period cannot be less than zero")
-		}
-		if period == 0 {
-			options.healthcheckperiod = nil
-		} else {
-			options.healthcheckperiod = &period
-		}
-		return nil
-	}
-}
-
-// MaxConnLifetimeJitter is the duration after MaxConnLifetime to randomly decide to close a connection. This helps prevent all connections from being closed at the exact same time, starving the pool.
-func WithMaxConnLifeTimeJitter(jitter time.Duration) Option {
-	return func(options *options) error {
-		if jitter < 0 {
-			return fmt.Errorf("max connection life time jitter cannot be less than zero")
-		}
-		if jitter == 0 {
-			options.maxconnlifetimejitter = nil
-		} else {
-			options.maxconnlifetimejitter = &jitter
-		}
-		return nil
-	}
-}
+package postgres
+
+import (
+	"context"
+	"fmt"
+	"net"
+	"net/url"
+	"time"
+
+	"github.com/jackc/pgx"
+	"github.com/jackc/pgx/v5/pgxpool"
+)
+
+const (
+	SELF_NAME        = "postgres"
+	default_port     = 5432
+	default_host     = "127.0.0.1"
+	default_user     = "postgres"
+	default_database = "postgres"
+	disable_ssl_mode = "disable"
+)
+
+type Pool struct {
+	*pgxpool.Pool
+}
+
+// Function for passing connection parameters
+type Option func(option *options) error
+
+type options struct {
+	host                  *net.IP
+	port                  *int
+	database              *string
+	user                  *string
+	pass                  *string
+	sslmode               *string
+	maxconns              *int
+	minconns              *int
+	maxconnlifetime       *time.Duration
+	maxconnidletime       *time.Duration
+	healthcheckperiod     *time.Duration
+	maxconnlifetimejitter *time.Duration
+}
+
+var ErrNoRows error = pgx.ErrNoRows
+
+// Creates a new connection pool with parameters. If no parameters are passed, the default settings will be applied. Immediately after connection, a ping is carried out for verification.
+func New(ctx context.Context, opts ...Option) (*Pool, error) {
+	var opt options
+	for _, option := range opts {
+		if err := option(&opt); err != nil {
+			return nil, err
+		}
+	}
+
+	if opt.host == nil {
+		ip := new(net.IP)
+		if err := ip.UnmarshalText([]byte(default_host)); err != nil {
+			return nil, err
+		}
+		opt.host = ip
+	}
+
+	var port int
+	if opt.port == nil {
+		port = default_port
+	} else {
+		port = *opt.port
+	}
+	var database string
+	if opt.database == nil {
+		database = default_database
+	} else {
+		database = *opt.database
+	}
+	var user string
+	if opt.user == nil {
+		user = default_user
+	} else {
+		user = *opt.user
+	}
+	var pass string
+	if opt.pass == nil {
+		pass = ""
+	} else {
+		pass = *opt.pass
+	}
+
+	val := url.Values{}
+	if opt.sslmode != nil {
+		val.Set("sslmode", *opt.sslmode)
+	}
+
+	url := &url.URL{
+		Scheme:   SELF_NAME,
+		Host:     fmt.Sprintf("%s:%d", *opt.host, port),
+		Path:     database,
+		User:     url.UserPassword(user, pass),
+		RawQuery: val.Encode(),
+	}
+
+	conCfg, err := pgxpool.ParseConfig(url.String())
+	if err != nil {
+		return nil, err
+	}
+	if opt.maxconns != nil && *opt.maxconns != 0 {
+		conCfg.MaxConns = int32(*opt.maxconns)
+	}
+	if opt.minconns != nil && *opt.minconns != 0 {
+		conCfg.MinConns = int32(*opt.minconns)
+	}
+	if opt.maxconnlifetime != nil && *opt.maxconnlifetime != 0 {
+		conCfg.MaxConnLifetime = *opt.maxconnlifetime
+	}
+	if opt.maxconnidletime != nil {
+		conCfg.MaxConnIdleTime = *opt.maxconnidletime
+	}
+	if opt.healthcheckperiod != nil {
+		conCfg.HealthCheckPeriod = *opt.healthcheckperiod
+	}
+	if opt.maxconnlifetimejitter != nil {
+		conCfg.MaxConnLifetimeJitter = *opt.maxconnlifetimejitter
+	}
+
+	pool, err := pgxpool.NewWithConfig(ctx, conCfg)
+	if err != nil {
+		return nil, err
+	}
+	if err := pool.Ping(ctx); err != nil {
+		return nil, fmt.Errorf("ping postgres: %s", err)
+	}
+	return &Pool{pool}, nil
+}
+
+// default host=127.0.0.1
+func WithHost(host string) Option {
+	return func(options *options) error {
+		if host == "" || host == "localhost" {
+			host = default_host
+		}
+		ip := new(net.IP)
+		if err := ip.UnmarshalText([]byte(host)); err != nil {
+			return err
+		}
+		options.host = ip
+		return nil
+	}
+}
+
+// default port=5432
+func WithPort(port int) Option {
+	return func(options *options) error {
+		switch {
+		case port == 0:
+			port = default_port
+		case port < 0:
+			return fmt.Errorf("port cannot be less than zero")
+		}
+		options.port = &port
+		return nil
+	}
+}
+
+// default database=postgres
+func WithDatabase(database string) Option {
+	return func(options *options) error {
+		if database == "" {
+			database = default_database
+		}
+		options.database = &database
+		return nil
+	}
+}
+
+// default user=postgres
+func WithUser(user string) Option {
+	return func(options *options) error {
+		if user == "" {
+			user = default_user
+		}
+		options.user = &user
+		return nil
+	}
+}
+
+func WithPass(pass string) Option {
+	return func(options *options) error {
+		options.pass = &pass
+		return nil
+	}
+}
+
+// default ssl_mode=disable
+func WithSSLMode(mode string) Option {
+	return func(options *options) error {
+		if mode == "" {
+			mode = disable_ssl_mode
+		}
+		options.sslmode = &mode
+		return nil
+	}
+}
+
+// MaxConns is the maximum size of the pool. The default is the greater of 4 or runtime.NumCPU().
+func WithMaxConns(conns int) Option {
+	return func(options *options) error {
+		if conns < 0 {
+			return fmt.Errorf("max connections cannot be less than zero")
+		}
+		if conns == 0 {
+			options.maxconns = nil
+		} else {
+			options.maxconns = &conns
+		}
+		return nil
+	}
+}
+
+// MinConns is the minimum size of the pool. After connection closes, the pool might dip below MinConns. A low number of MinConns might mean the pool is empty after MaxConnLifetime until the health check has a chance to create new connections.
+func WithMinConns(conns int) Option {
+	return func(options *options) error {
+		if conns < 0 {
+			return fmt.Errorf("min connections cannot be less than zero")
+		}
+		if conns == 0 {
+			options.minconns = nil
+		} else {
+			options.minconns = &conns
+		}
+		return nil
+	}
+}
+
+// MaxConnLifetime is the duration since creation after which a connection will be automatically closed.
+func WithMaxConnLifeTime(lifetime time.Duration) Option {
+	return func(options *options) error {
+		if lifetime < 0 {
+			return fmt.Errorf("max connection life time cannot be less than zero")
+		}
+		if lifetime == 0 {
+			options.maxconnlifetime = nil
+		} else {
+			options.maxconnlifetime = &lifetime
+		}
+		return nil
+	}
+}
+
+// MaxConnIdleTime is the duration after which an idle connection will be automatically closed by the health check.
+func WithMaxConnIdleTime(idletime time.Duration) Option {
+	return func(options *options) error {
+		if idletime < 0 {
+			return fmt.Errorf("max connection idle time cannot be less than zero")
+		}
+		if idletime == 0 {
+			options.maxconnidletime = nil
+		} else {
+			options.maxconnidletime = &idletime
+		}
+		return nil
+	}
+}
+
+// HealthCheckPeriod is the duration between checks of the health of idle connections.
+func WithHealthCheckPeriod(period time.Duration) Option {
+	return func(options *options) error {
+		if period < 0 {
+			return fmt.Errorf("health check period cannot be less than zero")
+		}
+		if period == 0 {
+			options.healthcheckperiod = nil
+		} else {
+			options.healthcheckperiod = &period
+		}
+		return nil
+	}
+}
+
+// MaxConnLifetimeJitter is the duration after MaxConnLifetime to randomly decide to close a connection. This helps prevent all connections from being closed at the exact same time, starving the pool.
+func WithMaxConnLifeTimeJitter(jitter time.Duration) Option {
+	return func(options *options) error {
+		if jitter < 0 {
+			return fmt.Errorf("max connection life time jitter cannot be less than zero")
+		}
+		if jitter == 0 {
+			options.maxconnlifetimejitter = nil
+		} else {
+			options.maxconnlifetimejitter = &jitter
+		}
+		return nil
+	}
+}